--- conflicted
+++ resolved
@@ -6,15 +6,6 @@
     <DefineConstants Condition="'$(TargetGroup)'==''">$(DefineConstants);netstandard17</DefineConstants>
   </PropertyGroup>
   <ItemGroup>
-<<<<<<< HEAD
-=======
-    <ProjectReference Include="..\pkg\System.Security.Cryptography.Algorithms.pkgproj">
-      <Project>{81A05E2E-E3AE-4246-B4E6-DD5F31FB71F9}</Project>
-      <Name>System.Security.Cryptography.Algorithms</Name>
-    </ProjectReference>
-  </ItemGroup>
-  <ItemGroup>
->>>>>>> e81aab7e
     <Compile Include="$(CommonTestPath)\System\PlatformDetection.cs">
       <Link>CommonTest\System\PlatformDetection.cs</Link>
     </Compile>
